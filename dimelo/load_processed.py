import concurrent.futures
import gzip
import multiprocessing
import random
from collections import defaultdict
from functools import partial
from multiprocessing import shared_memory
from pathlib import Path

import h5py
import numpy as np
import pysam
from tqdm.auto import tqdm

from . import test_data, utils

<<<<<<< HEAD
################################################################################################################
####                                           Loader wrappers                                              ####
################################################################################################################
=======

def process_region(region_string, function_handle, **kwargs):
    """
    process_region simply exists to convert position arguments into keyword arguments to make executor.map work

    Args:
        region_string: passed down with regions keyword
        function_handle: function to call with regions and other kwargs
        **kwargs: all keyword arguments passed to regions_to_list. These must be sufficient for whichever load_processed function
            if being referenced by function_handle
    Returns:
        function_handle return value
    """
    return function_handle(regions=region_string, **kwargs)
>>>>>>> 821a2c2b


def regions_to_list(
    function_handle,
    regions,
    window_size: int | None = None,
    quiet: bool = True,
    cores: int | None = None,
    parallelize_within_regions: bool = False,
    **kwargs,
):
    """
    User-facing function.

    Run any standard load_processed pileup or extract loader loading each region from the region
    specifier into a new element of a list.

    Args:
        function_handle: the loader function you want to run.
        regions: the region specifier
        window_size: window around centers of regions, defaults to None
        quiet: disables progress bars
        cores: CPU cores across which to parallelize processing
        parallelize_within_regions: if True, regions will be run sequentially in parallelized chunks. If False,
            each individual region's chunks will be run sequentially but there will be parallelization across
            regions, i.e. each core will be assigned one region at a time by the executor
        **kwargs: all necessary keyword arguments to pass down to the loader

    Returns:
<<<<<<< HEAD
        list([function_handle returns for region in regions])
=======
        List(function_handle return objects per region)
>>>>>>> 821a2c2b
    """
    regions_dict = utils.regions_dict_from_input(
        regions,
        window_size,
    )

    # Flatten regions into a list of (chromosome, start, end, strand)
    region_strings = [
        f"{chromosome}:{start}-{end},{strand}"
        for chromosome, region_list in regions_dict.items()
        for start, end, strand in region_list
    ]

    cores_to_run = utils.cores_to_run(cores)
    # quiet and cores logic below is driven by the following:
    # If the parallelization is within regions:
    #    (1) progress bars should happen within regions if at all, because we assume regions are
    #        large if they make sense to parallelize
    #    (2) the cores_to_run will be allocated to within-region parallelization, and the top-level
    #        jobs sequence is run sequentially
    with concurrent.futures.ProcessPoolExecutor(
        max_workers=1 if parallelize_within_regions else cores_to_run
    ) as executor:
        # Use functools.partial to pre-fill arguments
        process_partial = partial(
            process_region,
            function_handle=function_handle,
            quiet=quiet or not parallelize_within_regions,  #
            cores=cores_to_run
            if parallelize_within_regions
            else 1,  # if parallelization is within region
            **kwargs,
        )

        results = list(
            tqdm(
                executor.map(process_partial, region_tuples),
                total=len(region_tuples),
                desc=f"Processing regions in parallel across {cores_to_run}",
                disable=quiet or parallelize_within_regions,
            )
<<<<<<< HEAD
        )
=======

            # Use executor.map without lambda
            results = list(
                tqdm(
                    executor.map(process_partial, region_strings),
                    total=len(region_strings),
                    desc=f"Processing regions in parallel across {cores_to_run}",
                )
            )
    else:
        # Single-threaded fallback
        results = [
            process_region(
                region_string=region, function_handle=function_handle, cores=1, **kwargs
            )
            for region in tqdm(region_strings, desc="Processing regions")
        ]
>>>>>>> 821a2c2b

    return results


def process_region(region_tuple, function_handle, **kwargs):
    """
    Helper function for regions_to_list. Takes in the region tuple, creates a string, and runs the loader function.

    Args:
        region_tuple: chromosome, start, end, strand
        function_handle: a function that takes a regions specifier and loads processed data
        **kwargs: the remaining kwargs necessary to run the function in question

    Returns:
        Whatever function_handle returns
    """
    chromosome, start_coord, end_coord, strand = region_tuple
    single_region_str = f"{chromosome}:{start_coord}-{end_coord},{strand}"
    return function_handle(regions=single_region_str, **kwargs)


################################################################################################################
####                                           Pileup loaders                                               ####
################################################################################################################


def pileup_counts_from_bedmethyl(
    bedmethyl_file: str | Path,
    motif: str,
    regions: str | Path | list[str | Path],
    window_size: int | None = None,
    single_strand: bool = False,
    quiet: bool = False,
    cores: int | None = None,
    chunk_size: int = 1_000_000,
) -> tuple[int, int]:
    """
    User-facing function.

    Extract number of modified bases and total number of bases from the given bedmethyl file.
    Called by plotters or by the user.

    This function loops through all the provided regions and pulls those regions up in the input
    sorted and indexed bedmethyl file. For rows within those regions, checks that the motif
    is correct (i.e. sequence context, modified base, mod code, and optionally strand). All
    correct locations are included in the sum counts that get returned.

    If no regions are specified, returns the sum total for the motif of interest across the
    entire bedmethyl file.

    TODO: Consider renaming this method, e.g. counts_from_pileup

    Args:
        bedmethyl_file: Path to bedmethyl file
        regions: Path to bed file specifying regions
        motif: type of modification to extract data for
        window_size: (currently disabled) window around center of region, +-window_size
        single_strand: True means we only grab counts from reads from the same strand as
            the region of interest, False means we always grab both strands within the regions
        quiet: disables progress bars
        cores: CPU cores across which to parallelize processing
        chunk_size: size of genomic subregions to assign out to each process

    Returns:
        tuple containing counts of (modified_bases, total_bases)
    """

    parsed_motif = utils.ParsedMotif(motif)

    regions_dict = utils.regions_dict_from_input(regions, window_size)
    chunks_list = utils.process_chunks_from_regions_dict(
        regions_dict, chunk_size=chunk_size
    )

    cores_to_run = utils.cores_to_run(cores)

    shm_valid = shared_memory.SharedMemory(
        create=True, size=np.dtype(np.int32).itemsize
    )
    shm_modified = shared_memory.SharedMemory(
        create=True, size=np.dtype(np.int32).itemsize
    )

    manager = multiprocessing.Manager()
    lock = manager.Lock()

    with concurrent.futures.ProcessPoolExecutor(max_workers=cores_to_run) as executor:
        futures = [
            executor.submit(
                pileup_counts_process_chunk,
                bedmethyl_file,
                parsed_motif,
                chunk,
                shm_modified.name,
                shm_valid.name,
                lock,
                single_strand,
            )
            for chunk in chunks_list
        ]
        for future in tqdm(
            concurrent.futures.as_completed(futures),
            total=len(futures),
            disable=quiet,
            desc=f"Loading genomic chunks, up to {chunk_size/1000}kb per chunk",
        ):
            try:
                future.result()
            except Exception as err:
                raise RuntimeError("pileup_counts_process_chunk failed.") from err

    # Directly convert shared memory buffers to integers
    modified_base_count = int.from_bytes(
        shm_modified.buf[:4], byteorder="little", signed=True
    )
    valid_base_count = int.from_bytes(
        shm_valid.buf[:4], byteorder="little", signed=True
    )
    # Close and unlink shared memory - not fully handled by garbage collection otherwise
    shm_modified.close()
    shm_modified.unlink()
    shm_valid.close()
    shm_valid.unlink()

    return modified_base_count, valid_base_count


def pileup_vectors_from_bedmethyl(
    bedmethyl_file: str | Path,
    motif: str,
    regions: str | Path | list[str | Path],
    window_size: int | None = None,
    single_strand: bool = False,
    regions_5to3prime: bool = False,
    quiet: bool = False,
    cores: int | None = None,
    chunk_size: int = 1_000_000,
) -> tuple[np.ndarray, np.ndarray]:
    """
    User-facing function.

    Extract per-position pileup counts at valid motifs across one or more superimposed regions.
    Called by profile plotters, can also be used by a user directly.

    Returns two vectors:
    * Total number of times a modified base in the motif was found at each position
    * Total number of times the motif was found at each position

    This function loops through all the provided regions and fetches those regions from the
    bedmethyl file. For rows within those regions, it checks that the motif
    is correct (i.e. sequence context, modified base, mod code, and optionally strand). It then adds
    to two vectors (mod and valid). By default all regions are assumed to
    be the same size (the size of the first region).

    If regions_5to3prime is set to True, then negative strand regions are flipped to that all regions
    are superimposed along the 5 prime to 3 prime direction, which can be helpful if there is
    directionality to the signal (e.g. upstream v downstream relative to TSSs, TF binding sites, and so on).
    A region must be provided because otherwise there is no way to know what vector to return.
    However, a region can be a whole chromosome if desired.

    TODO: Consider renaming this method, e.g. vectors_from_pileup

    Args:
        bedmethyl_file: Path to bedmethyl file
        regions: Path to bed file specifying centered equal-length regions
        motif: type of modification to extract data for
        window_size: the extent in either direction for windows around the center of regions.
        single_strand: True means we only grab counts from reads from the same strand as
            the region of interest, False means we always grab both strands within the regions
        regions_5to3prime: True means negative strand regions get flipped, False means no flipping
        quiet: disables progress bars
        cores: CPU cores across which to parallelize processing
        chunk_size: size of genomic subregions to assign out to each process

    Returns:
        tuple containing (modified_base_counts, valid_base_counts)
    """

    parsed_motif = utils.ParsedMotif(motif)

    regions_dict = utils.regions_dict_from_input(regions, window_size)
    chunks_list = utils.process_chunks_from_regions_dict(
        regions_dict, chunk_size=chunk_size
    )

    cores_to_run = utils.cores_to_run(cores)

    # Peek at a region to figure out what size the vectors should be
    first_key = next(iter(regions_dict))
    first_tuple = regions_dict[first_key][0]
    region_len = first_tuple[1] - first_tuple[0]

    shm_valid = shared_memory.SharedMemory(
        create=True, size=(region_len) * np.dtype(np.int32).itemsize
    )
    shm_modified = shared_memory.SharedMemory(
        create=True, size=(region_len) * np.dtype(np.int32).itemsize
    )

    manager = multiprocessing.Manager()
    lock = manager.Lock()

    with concurrent.futures.ProcessPoolExecutor(max_workers=cores_to_run) as executor:
        futures = [
            executor.submit(
                pileup_vectors_process_chunk,
                bedmethyl_file,
                parsed_motif,
                chunk,
                region_len,
                shm_modified.name,
                shm_valid.name,
                lock,
                single_strand,
                regions_5to3prime,
            )
            for chunk in chunks_list
        ]
        for future in tqdm(
            concurrent.futures.as_completed(futures),
            total=len(futures),
            disable=quiet,
            desc=f"Loading genomic chunks, up to {chunk_size/1000}kb per chunk",
        ):
            try:
                future.result()
            except Exception as err:
                raise RuntimeError("pileup_vectors_process_chunk failed.") from err

    # We need to convert these shared memory buffers to numpy arrays which
    # we then copy, so that they no longer reference the shared memory which
    # will soon be de-allocated
    modified_base_counts = np.copy(
        np.ndarray((region_len,), dtype=np.int32, buffer=shm_modified.buf)
    )
    valid_base_counts = np.copy(
        np.ndarray((region_len,), dtype=np.int32, buffer=shm_valid.buf)
    )
    # Close and unlink shared memory - not fully handled by garbage collection otherwise
    shm_modified.close()
    shm_modified.unlink()
    shm_valid.close()
    shm_valid.unlink()

    return modified_base_counts, valid_base_counts


def counts_from_fake(*args, **kwargs) -> tuple[int, int]:
    """
    Test helper function.

    Generates a fake set of enrichment counts. Ignores all arguments.

    Returns:
        tuple containing counts of (modified_bases, total_bases)
    """
    window_halfsize = 500
    return test_data.fake_peak_enrichment(halfsize=window_halfsize, peak_height=0.15)


def vector_from_fake(window_size: int, *args, **kwargs) -> np.ndarray:
    """
    Tes helper function.

    Generates a fake peak trace. Ignores all arguments except window_size.

    Args:
        window_size: halfsize of the window; how far the window stretches on either side of the center point

    Returns:
        vector of fraction modified bases calculated for each position; float values between 0 and 1
    """
    return test_data.fake_peak_enrichment_profile(
        halfsize=window_size, peak_height=0.15
    )


def pileup_vectors_process_chunk(
    bedmethyl_file,
    parsed_motif,
    chunk,
    region_len,
    shm_name_modified,
    shm_name_valid,
    lock,
    single_strand,
    regions_5to3prime,
) -> None:
    """
    Helper function to allow pileup_vectors_from_bedmethyl to operate in a parallized fashion.

    Sum up modified and valid counts for a subregion chunk in a bedmethyl file.

    Args:
        bedmethyl_file: Path to bedmethyl file
        parsed_motif: ParsedMotif object
        chunk: a dict containing subregion chunk information
        shm_name_modified: the name string for the shared memory location containing the modified counts array
        shm_name_valid: the name string for the shared memory location containing the valid counts array
        lock: a manager.Lock object to allow synchronization in accessing shared memory
        single_strand: True if only single-strand mods are desired
        regions_5to3prime: True means negative strand regions get flipped, False means no flipping

    Returns:
        None. Counts are added to arrays in-place to shared memory.
    """
    source_tabix = pysam.TabixFile(str(bedmethyl_file))
    existing_valid = shared_memory.SharedMemory(name=shm_name_valid)
    existing_modified = shared_memory.SharedMemory(name=shm_name_modified)
    valid_base_counts = np.ndarray(
        (region_len,), dtype=np.int32, buffer=existing_valid.buf
    )
    modified_base_counts = np.ndarray(
        (region_len,), dtype=np.int32, buffer=existing_modified.buf
    )

    chromosome = chunk["chromosome"]
    region_start = chunk["region_start"]
    region_end = chunk["region_end"]
    subregion_start = chunk["subregion_start"]
    subregion_end = chunk["subregion_end"]
    strand = chunk["strand"]

    flip_coords = regions_5to3prime and strand == "-"

    if flip_coords:
        subregion_offset = region_end - subregion_end
    else:
        subregion_offset = subregion_start - region_start

    if region_end - region_start > region_len:
        print(
            f"WARNING: You have specified a region at {chromosome}:{region_start}-{region_end} that is longer than the first region; the end of the region will be skipped. To make a profile plot with differently-sized region, consider using the window_size parameter to make a profile across centered windows."
        )

    valid_base_subregion = np.zeros(subregion_end - subregion_start, dtype=int)
    modified_base_subregion = np.zeros(subregion_end - subregion_start, dtype=int)

    for row in source_tabix.fetch(chromosome, max(subregion_start, 0), subregion_end):
        (
            keep_basemod,
            genomic_coord,
            modified_in_row,
            valid_in_row,
        ) = process_pileup_row(
            row=row,
            parsed_motif=parsed_motif,
            region_strand=strand,
            single_strand=single_strand,
        )
        if keep_basemod:
            if flip_coords:
                # We want to flip the coordinates for this region so that it is recorded along the 5 prime to 3 prime direction
                # This will enable analyses where the orientation of protein binding / transcriptional dynamics / etc is relevant for our pileup signal
                pileup_coord_in_subregion = subregion_end - genomic_coord - 1
            else:
                # Normal coordinates are the default. This will be used both for the '+' case and the '.' (no strand specified) case
                pileup_coord_in_subregion = genomic_coord - subregion_start
            if pileup_coord_in_subregion < (subregion_end - subregion_start):
                valid_base_subregion[pileup_coord_in_subregion] += valid_in_row
                modified_base_subregion[pileup_coord_in_subregion] += modified_in_row

    with lock:
        valid_base_counts[
            subregion_offset : subregion_offset + abs(subregion_end - subregion_start)
        ] += valid_base_subregion
        modified_base_counts[
            subregion_offset : subregion_offset + abs(subregion_end - subregion_start)
        ] += modified_base_subregion
    # Close the file descriptor/handle to the shared memory
    existing_modified.close()
    existing_valid.close()


def pileup_counts_process_chunk(
    bedmethyl_file,
    parsed_motif,
    chunk,
    shm_name_modified,
    shm_name_valid,
    lock,
    single_strand,
) -> None:
    """
    Helper function to allow pileup_counts_from_bedmethyl to operate in a parallized fashion.

    Sum up modified and valid counts for a subregion chunk in a bedmethyl file.

    Args:
        bedmethyl_file: Path to bedmethyl file
        parsed_motif: ParsedMotif object
        chunk: a dict containing subregion chunk information
        shm_name_modified: the name string for the shared memory location containing the modified counts sum
        shm_name_valid: the name string for the shared memory location containing the valid counts sum
        lock: a manager.Lock object to allow synchronization in accessing shared memory
        single_strand: True if only single-strand mods are desired

    Returns:
        None. Counts are added in-place to shared memory.
    """
    source_tabix = pysam.TabixFile(str(bedmethyl_file))
    existing_valid = shared_memory.SharedMemory(name=shm_name_valid)
    existing_modified = shared_memory.SharedMemory(name=shm_name_modified)
    valid_base_counts = np.ndarray((1,), dtype=np.int32, buffer=existing_valid.buf)
    modified_base_counts = np.ndarray(
        (1,), dtype=np.int32, buffer=existing_modified.buf
    )

    chromosome = chunk["chromosome"]
    subregion_start = chunk["subregion_start"]
    subregion_end = chunk["subregion_end"]
    strand = chunk["strand"]

    valid_base_subregion_counts = 0
    modified_base_subregion_counts = 0

    for row in source_tabix.fetch(chromosome, max(subregion_start, 0), subregion_end):
        (
            keep_basemod,
            _,
            modified_in_row,
            valid_in_row,
        ) = process_pileup_row(
            row=row,
            parsed_motif=parsed_motif,
            region_strand=strand,
            single_strand=single_strand,
        )
        if keep_basemod:
            valid_base_subregion_counts += valid_in_row
            modified_base_subregion_counts += modified_in_row

    with lock:
        valid_base_counts[0] += valid_base_subregion_counts
        modified_base_counts[0] += modified_base_subregion_counts

    # Close the file descriptor/handle to the shared memory
    existing_valid.close()
    existing_modified.close()


def process_pileup_row(
    row: str,
    parsed_motif: utils.ParsedMotif,
    region_strand: str,
    single_strand: bool = False,
) -> tuple[bool, int, int, int]:
    """
    Helper function designed for pileup_counts_from_bedmethyl via pileup_counts_process_chunk, pileup_vectors_from_bedmethyl
    via pileup_vectors_process_chunk, and export.pileup_to_bigwig; changes to logic here may impact some or all of
    these.

    Process a row from a pileup, determining whether the basemod is relevant and passing back its coordinate,
    modification count, and valid read count.

    Args:
        row: a string row from a bedmethyl file
        parsed_motif: a ParsedMotif object
        region_strand: the strand from the query region
        single_strand: True if only mods on the region_strand are to be kept

    Returns: keep_basemod, genomic_coord, modified_in_row, valid_in_row. Values are provided even if keep_basemod is False.
    """
    tabix_fields = row.split("\t")
    pileup_basemod = tabix_fields[3]
    pileup_strand = tabix_fields[5]

    if single_strand and pileup_strand.strip() != region_strand:
        # We are on the wrong strand, can't keep this position
        keep_basemod = False
    elif len(pileup_basemod.split(",")) == 3:
        pileup_modname, pileup_motif, pileup_mod_coord = pileup_basemod.split(",")
        if (
            pileup_motif == parsed_motif.motif_seq
            and int(pileup_mod_coord) == parsed_motif.modified_pos
            and pileup_modname in parsed_motif.mod_codes
        ):
            keep_basemod = True
        else:
            keep_basemod = False
    elif len(pileup_basemod.split(",")) == 1:
        keep_basemod = pileup_basemod in parsed_motif.mod_codes
    else:
        raise ValueError(
            f"Unexpected format in bedmethyl file: {row} contains {pileup_basemod} which cannot be parsed."
        )

    pileup_info = tabix_fields[9].split(" ")
    genomic_coord = int(tabix_fields[1])
    valid_in_row = int(pileup_info[0])
    modified_in_row = int(pileup_info[2])

    return (
        keep_basemod,
        genomic_coord,
        modified_in_row,
        valid_in_row,
    )


################################################################################################################
####                                        Single read loaders                                             ####
################################################################################################################


def read_vectors_from_hdf5(
    file: str | Path,
    motifs: list[str],
    regions: str | Path | list[str | Path] | None = None,
    window_size: int | None = None,
    single_strand: bool = False,
    sort_by: str | list[str] = ["chromosome", "region_start", "read_start"],
    calculate_mod_fractions: bool = True,
    quiet: bool = True,  # currently unused; change to default False when pbars are implemented
    cores: int | None = None,  # currently unused
) -> tuple[list[tuple], list[str], dict | None]:
    """
    User-facing function.

    Pulls a list of read data out of an .h5 file containing processed read vectors, formatted
    for read-by-read vector processing downstream use cases.

    The flow of operation here is we load up the h5 file then loop through our regions and pick
    out reads corresponding to our criteria. Criteria include chromosome, read starts and ends
    (compared to region starts and ends), motif, and strand (if single_strand is True). The indices
    for the desired reads are identified region-by-region, then all the reads for the region (or
    the whole h5, if no region is passed) are loaded using the process_data function and put into
    a list. The bytes are then decoded for the array entries, which are manually compressed because
    h5py wasn't behaving.

    There's some adjustment for the raw probability (no thresh) to match modkit extract outputs.
    Specifically, the 0-255 8bit int has 0.5 added before dividing by 256, giving mod qualities
    between 0.001953 and 0.99805 for bases in valid motifs. (Invalid positions have zeros.)

    After this processing, we calculate modification fractions, sort, and return.

    TODO: Implement progress bars and parallelization as with pileup loaders

    Args:
        file: Path to an hdf5 (.h5) file containing modification data for single reads,
            stored in datasets read_name, chromosome, read_start,
            read_end, base modification motif, mod_vector, and val_vector.
        regions: Single or list of Path objects or strings. Path objects must point to .bed
            files, strings can be .bed paths or region string in the format chrX:XXX-XXX.
            All should all be regions for which your original .bam file had reads extracted,
            although by design this method will not raise an error if any region contains
            zero reads, as this may simply be a matter of low read depth.
            If no regions are specified, the entire .h5 file will be returned. This may cause
            memory issues.
        motifs: types of modification to extract data for. Motifs are specified as
            {DNA_sequence},{position_of_modification}. For example, a methylated adenine is specified
            as 'A,0' and CpG methylation is specified as 'CG,0'.
        single_strand: True means we only grab counts from reads from the same strand as
            the region of interest, False means we always grab both strands within the regions
        window_size: An optional parameter for creating centered windows for the provided regions.
            If provided, all regions will be adjusted to be the same size and centered. If not provided,
            all regions should already be the same size, or there should be only one.
        sort_by: Read properties by which to sort, either one string or a list of strings. Options
            include chromosome, region_start, region_end, read_start, read_end, and motif. More to
            be added in future.
        quiet: silences progress bars (currently unused)
        cores: cores across which to parallelize processes (currently unused)

    Returns:
        a list of tuples, each tuple containing all datasets corresponding to an individual read that
        was within the specified regions.
        a list of strings, naming the datasets returned.
        a regions_dict, containing lists of (region_start,region_end) coordinates by chromosome/contig.
    """
    with h5py.File(file, "r") as h5:
        datasets: list[str] = [
            name for name, obj in h5.items() if isinstance(obj, h5py.Dataset)
        ]
        if "threshold" in h5:
            # we are looking at an .h5 file with the new, much better compressed format that does
            # not know the data type intrinsically for mod and val vectors, so we must check
            readwise_datasets = [
                dataset for dataset in datasets if dataset not in ["threshold"]
            ]
            compressed_binary_datasets = ["mod_vector", "val_vector"]
            threshold_applied_to_h5 = h5["threshold"][()]
            binarized = not np.isnan(threshold_applied_to_h5)
        else:
            # backwards compatible with the old h5 file structure
            # If we remove backwards compatibility, beta test (Feb 2024) h5 extractions will not run
            readwise_datasets = datasets
            compressed_binary_datasets = []
            binarized = True  # in this case all this will do is make it so we don't apply a +1/512 correction to the mod_vector

        # Pre-load metadata so we can identify reads to pull from file
        read_chromosomes = np.array(h5["chromosome"], dtype=str)
        read_starts = np.array(h5["read_start"])
        read_ends = np.array(h5["read_end"])
        read_motifs = np.array(h5["motif"], dtype=str)
        ref_strands = np.array(h5["strand"], dtype=str)

        # Identify reads to load, then load them
        if regions is not None:
            regions_dict = utils.regions_dict_from_input(
                regions=regions,
                window_size=window_size,
            )
            read_tuples_raw = []
            for chrom, region_list in regions_dict.items():
                for region_start, region_end, region_strand in region_list:
                    # Find the read indices that we want to load
                    # TODO: consider building this up and then loading all at the end, chunked
                    # TODO: consolidate logic into clear variables
                    relevant_read_indices = np.flatnonzero(
                        (read_ends > region_start)
                        & (read_starts < region_end)
                        & np.isin(read_motifs, motifs)
                        & (read_chromosomes == chrom)
                        & (
                            (not single_strand)
                            | (region_strand not in ["+", "-"])
                            | (ref_strands == region_strand)
                        )
                    )
                    read_tuples_raw += list(
                        zip(
                            *(
                                retrieve_h5_data(
                                    h5=h5,
                                    dataset=dataset,
                                    indices=relevant_read_indices,
                                    compressed=dataset in compressed_binary_datasets,
                                    dtype=np.uint8,
                                    decompressor=gzip.decompress,
                                    binarized=binarized,
                                )
                                for dataset in readwise_datasets
                            ),
                            [region_start for _ in relevant_read_indices],
                            [region_end for _ in relevant_read_indices],
                            [region_strand for _ in relevant_read_indices],
                        )
                    )
        else:
            regions_dict = None
            relevant_read_indices = np.flatnonzero(np.isin(read_motifs, motifs))
            read_tuples_raw = list(
                zip(
                    *(
                        retrieve_h5_data(
                            h5=h5,
                            dataset=dataset,
                            indices=relevant_read_indices,
                            compressed=dataset in compressed_binary_datasets,
                            dtype=np.uint8,
                            decompressor=gzip.decompress,
                            binarized=binarized,
                        )
                        for dataset in readwise_datasets
                    ),
                    [-1 for _ in relevant_read_indices],
                    [-1 for _ in relevant_read_indices],
                    ["." for _ in relevant_read_indices],
                )
            )
    #  We add region information (start, end, and strand; chromosome is already present!)
    # so that it is possible to sort by and process based on these
    readwise_datasets += ["region_start", "region_end", "region_strand"]

    # This is sanitizing the dataset entries and adjusting prob values if needed
    if binarized:
        read_tuples_processed = [
            convert_bytes_to_strings(tup) for tup in read_tuples_raw
        ]
    else:
        read_tuples_processed = [
            adjust_mod_probs_in_tuples(
                convert_bytes_to_strings(tup),
                readwise_datasets.index("mod_vector"),
                readwise_datasets.index("val_vector"),
            )
            for tup in read_tuples_raw
        ]

    if calculate_mod_fractions:
        # Add the MOTIF_mod_fraction entries to the readwise_datasets list for future reference in sorting
        readwise_datasets += [f"{motif}_mod_fraction" for motif in motifs]
        # dict[read_name][motif]=modified fraction of motif in read, float
        mod_fractions_by_read_name_by_motif: defaultdict[
            str, defaultdict[str, float]
        ] = defaultdict(lambda: defaultdict(lambda: 0.0))
        for motif in motifs:
            for read_tuple in read_tuples_processed:
                if read_tuple[readwise_datasets.index("motif")] == motif:
                    mod_sum = np.sum(read_tuple[readwise_datasets.index("mod_vector")])
                    val_sum = np.sum(read_tuple[readwise_datasets.index("val_vector")])
                    mod_fraction = mod_sum / val_sum if val_sum > 0 else 0
                    mod_fractions_by_read_name_by_motif[
                        read_tuple[readwise_datasets.index("read_name")]
                    ][motif] = mod_fraction

        read_tuples_all = []
        for read_tuple in read_tuples_processed:
            read_tuples_all.append(
                tuple(val for val in read_tuple)
                + tuple(
                    mod_frac
                    for mod_frac in mod_fractions_by_read_name_by_motif[
                        read_tuple[readwise_datasets.index("read_name")]
                    ].values()
                )
            )
    else:
        read_tuples_all = read_tuples_processed

    ## Sort the reads

    # Enforce that sort_by is a list
    if not isinstance(sort_by, list):
        sort_by = [sort_by]

    # If 'shuffle' appears anywhere in sort_by, we first shuffle the list
    if "shuffle" in sort_by:
        random.shuffle(read_tuples_all)

    try:
        sort_by_indices = [
            readwise_datasets.index(sort_item)
            for sort_item in sort_by
            if sort_item != "shuffle"
        ]
    except ValueError as e:
        raise ValueError(
            f"Sorting error. {e}. Datasets include {readwise_datasets}. If you need mod fraction sorting make sure you are not setting calculate_read_fraction to False."
        ) from e

    if len(sort_by_indices) > 0:
        sorted_read_tuples = sorted(
            read_tuples_all, key=lambda x: tuple(x[index] for index in sort_by_indices)
        )
    else:
        sorted_read_tuples = read_tuples_all

    return sorted_read_tuples, readwise_datasets, regions_dict


def readwise_binary_modification_arrays(
    file: str | Path,
    motifs: list[str],
    regions: str | Path | list[str | Path],
    window_size: int | None = None,
    regions_5to3prime: bool = False,
    single_strand: bool = False,
    sort_by: str | list[str] = ["chromosome", "region_start", "read_start"],
    thresh: float | None = None,
    relative: bool = True,
    quiet: bool = True,  # currently unused; change to default False when pbars are implemented
    cores: int | None = None,  # currently unused
) -> tuple[list[np.ndarray], np.ndarray[int], np.ndarray[str], dict | None]:
    """
    Primarily designed as a helper function for single-read plotting, but can be used by a user.

    Pulls a list of read data out of a file containing processed read vectors, formatted with
    seaborn plotting in mind. Currently we only support .h5 files.

    After running read_vectors_from_hdf5, this function takes the baton to convert the names of
    the sorted reads into integer indices, then goes through the reads and strips down the mod
    vectors to simply a list of modified positions (applying a threshold if one has not already
    been applied). Mod positions are by default expressed relative to the region from which
    the read was identified, allowing for nice plotting, but can also be expressed in absolute
    coordinates. If positions are relative, regions_5to3prime can be used to show all regions
    as upstream-to-downstream along their respective strands.

    TODO: Implement progress bars and parallelization as with pileup loaders

    Args:
        file: Path to an hdf5 (.h5) file containing modification data for single reads,
            stored in datasets read_name, chromosome, read_start,
            read_end, base modification motif, mod_vector, and val_vector.
        regions: Single or list of Path objects or strings. Path objects must point to .bed
            files, strings can be .bed paths or region string in the format chrX:XXX-XXX.
            All should all be regions for which your original .bam file had reads extracted,
            although by design this method will not raise an error if any region contains
            zero reads, as this may simply be a matter of low read depth.
        motifs: types of modification to extract data for. Motifs are specified as
            {DNA_sequence},{position_of_modification}. For example, a methylated adenine is specified
            as 'A,0' and CpG methylation is specified as 'CG,0'.
        window_size: An optional parameter for creating centered windows for the provided regions.
            If provided, all regions will be adjusted to be the same size and centered. If not provided,
            all regions should already be the same size, or there should be only one.
        single_strand: True means we only grab counts from reads from the same strand as
            the region of interest, False means we always grab both strands within the regions
        regions_5to3prime: True means negative strand regions get flipped, False means no flipping
        sort_by: Read properties by which to sort, either one string or a list of strings. Options
            include chromosome, region_start, region_end, read_start, read_end, and motif. More to
            be added in future.
        thresh: A modification calling threshold. If the .h5 is already modification-called, this does
            nothing. If the .h5 files is not modification-called, i.e. its modification data is saved
            as floating point array, thresh must be provided to have valid binary outputs.
        relative: If True, modification coordinates are specified relative to their respective regions
            in the genomes, centered at the center of the region. If False, absolute coordinates are provided.
            There is not currently a check for all reads being on the same chromosome if relative=False, but
            this could create unexpected behaviour for a the standard visualizations.
        quiet: silences progress bars (currently unused)
        cores: cores across which to parallelize processes (currently unused)

    Returns:
        Returns a tuple of three arrays, of length (N_READS * len(mod_names)), and a dict of regions.
        The arrays contain the following:
        * positions at which the specified modification was found in a read, after a binary call
        * unique integer ID for the read for each modification position. These integers are ordered
            based on the specified sorting.
        * modification represented by the positions, in the motif format
        The regions_dict contains the following:
        * keys: chromosomes/contigs
        * values: lists of tuples in the format (region_start,region_end)
        For example, if called on a dataset with a single read and two modification types, each array would have two entries. The unique IDs would be the same, as both entries would represent the same single read. The mods and positions would be different, as they would extact different mods.
    """
    file = Path(file)
    if file.suffix == ".h5" or file.suffix == ".hdf5":
        sorted_read_data_converted, datasets, regions_dict = read_vectors_from_hdf5(
            file=file,
            motifs=motifs,
            regions=regions,
            window_size=window_size,
            single_strand=single_strand,
            sort_by=sort_by,
        )
        read_name_index = datasets.index("read_name")
        mod_vector_index = datasets.index("mod_vector")
        motif_index = datasets.index("motif")
        region_start_index = datasets.index("region_start")
        region_end_index = datasets.index("region_end")
        read_start_index = datasets.index("read_start")
        region_strand_index = datasets.index("region_strand")

        # Check this .h5 file was created with a threshold, i.e. that the mod calls are binarized
        if thresh is None:
            if not (sorted_read_data_converted[0][mod_vector_index].dtype == np.bool_):
                raise ValueError(
                    "No threshold has been applied to this .h5 single read data. You must provide a threshold using the thresh parameter in order to extract binarized modification arrays."
                )
        else:
            thresh = utils.adjust_threshold(thresh)

        read_ints_list = []
        mod_coords_list = []
        motifs_list = []

        read_names = np.array(
            [read_data[read_name_index] for read_data in sorted_read_data_converted]
        )
        # TODO: handle the case where a read shows up in more than one different region
        _, unique_first_indices = np.unique(read_names, return_index=True)
        unique_in_order = read_names[np.sort(unique_first_indices)]
        string_to_int = {
            read_name: index for index, read_name in enumerate(unique_in_order)
        }
        read_ints = np.array([string_to_int[read_name] for read_name in read_names])

        for read_int, read_data in zip(read_ints, sorted_read_data_converted):
            if thresh is None:
                mod_pos_in_read = np.flatnonzero(read_data[mod_vector_index])
            else:
                mod_pos_in_read = np.flatnonzero(read_data[mod_vector_index] > thresh)

            if relative:
                if regions_5to3prime and read_data[region_strand_index] == "-":
                    # Here we want to show the regions each along their 5 prime to 3 prime direction
                    # This means that negative strand regions need to be flipped
                    mod_pos_record = -(
                        mod_pos_in_read
                        + read_data[read_start_index]
                        - (read_data[region_start_index] + read_data[region_end_index])
                        // 2
                    )
                else:
                    # This is the default case: just make the coordinates relative using
                    # the reference genome coordinate system. Normal, easy, chill, nice.
                    mod_pos_record = (
                        mod_pos_in_read
                        + read_data[read_start_index]
                        - (read_data[region_start_index] + read_data[region_end_index])
                        // 2
                    )
            else:
                # If we aren't using relative coordinates, then I think the 5prime to 3prime argument
                # can just be ignored, and I think it's nicer if that's silent - less clutter in the output
                # Basically if you are keeping different regions separate using other metadata (such as
                # just keeping their actual real genomic coordinates) it is superfluous to do the 5to3 flip.
                mod_pos_record = mod_pos_in_read + read_data[read_start_index]

            mod_coords_list += list(mod_pos_record)
            read_ints_list += [read_int] * len(mod_pos_record)
            motifs_list += [read_data[motif_index]] * len(mod_pos_record)

        return (
            np.array(mod_coords_list),
            np.array(read_ints_list),
            np.array(motifs_list),
            regions_dict,
        )

    else:
        raise ValueError(
            f"File {file} does not have a recognized extension for single read data."
        )


""" TEMPORARY STUB VARS """
STUB_HALFSIZE = 500
STUB_N_READS = 500


def reads_from_fake(
    file: Path, regions: Path, motifs: list[str]
) -> tuple[list[np.ndarray], np.ndarray[int], np.ndarray[str], dict]:
    """
    Helper function to support testing.

    TODO: What does the bed file represent in this method? This one is breaking my brain a bit.
    TODO: Variable names in this method stink.
    TODO: Currently assumes mod calling (thresholding probabilities) was already performed elsewhere

    Args:
        file: Path to file containing modification data for single reads
        bed_file: Path to bed file specifying regions (WHAT DO THESE REPRESENT???)
        mod_names: types of modification to extract data for

    Returns:
        Returns three parallel arrays, of length (N_READS * len(mod_names)), containing the following for each index:
        * array of positions at which the specified modification was found in a read
        * unique integer ID for the read
        * modification represented by the positions
        For example, if called on a dataset with a single read and two modification types, each array would have two entries. The unique IDs would be the same, as both entries would represent the same single read. The mods and positions would be different, as they would extact different mods.
    """
    reads = []
    read_names = []
    mods = []
    for mod_name in motifs:
        match mod_name:
            case "A,0":
                mod_reads = [
                    test_data.fake_read_mod_positions(STUB_HALFSIZE, "peak", 0.7)
                    for _ in range(STUB_N_READS)
                ]
            case "CG,0":
                mod_reads = [
                    test_data.fake_read_mod_positions(
                        STUB_HALFSIZE, "inverse_peak", 0.4
                    )
                    for _ in range(STUB_N_READS)
                ]
            case _:
                raise ValueError(f"No stub settings for requested mod {mod_name}")
        reads += mod_reads
        read_names.append(np.arange(len(mod_reads)))
        mods.append([mod_name] * len(mod_reads))

    read_names = np.concatenate(read_names)
    mods = np.concatenate(mods)
    return reads, read_names, mods, {}


# def convert_bytes(item):
#     """Convert bytes to string if item is bytes, otherwise return as is."""
#     if isinstance(item, bytes):
#         return item.decode()
#     return item


def convert_bytes_to_strings(tup):
    """
    Helper function for single read loading.
    Convert all bytes elements in a tuple to strings.
    """
    return tuple(item.decode() if isinstance(item, bytes) else item for item in tup)
    # tuple(convert_bytes(item) for item in tup)


def adjust_mod_probs_in_arrays(mod_array, val_array):
    """
    Helper function to correct for an idiosyncracy in modkit single-read parsing wherein 0-255
    "mod quality" values are parsed as floating-point values from 1/512 to 511/512.
    """
    mod_array[np.flatnonzero(val_array)] += 1 / 512
    return mod_array


def adjust_mod_probs_in_tuples(tup, mod_idx, val_idx):
    """
    Helper function to apply mod prob adjustments
    """
    return tuple(
        item if index != mod_idx else adjust_mod_probs_in_arrays(item, tup[val_idx])
        for index, item in enumerate(tup)
    )


def binary_to_np_array(compressed_bytes, dtype, decompressor, binarized, int8tofloat):
    """
    Helper function to decompress binary data to boolean or floating point arrays
    """
    if binarized:
        return np.frombuffer(decompressor(compressed_bytes), dtype=dtype).astype(bool)
    elif int8tofloat:
        return (
            (np.frombuffer(decompressor(compressed_bytes), dtype=dtype).astype(float))
            / 256
        ).astype(np.float16)
    else:
        return np.frombuffer(decompressor(compressed_bytes), dtype=dtype).astype(int)


def retrieve_h5_data(h5, dataset, indices, compressed, dtype, decompressor, binarized):
    """
    Load the requested dataset from the h5 file at the relevant indices.

    For compressed vector data, decompress each dataset element to numpy array.
    """
    if compressed:
        # Determine if int8tofloat should be applied
        int8tofloat = "mod_vector" in dataset
        # Logic for compressed data
        loaded_uint8_list = h5[dataset][list(indices)]
        return [
            binary_to_np_array(
                loaded_uint8.tobytes(), dtype, decompressor, binarized, int8tofloat
            )
            for loaded_uint8 in loaded_uint8_list
        ]
    else:
        # Logic for non-compressed data
        return h5[dataset][list(indices)]<|MERGE_RESOLUTION|>--- conflicted
+++ resolved
@@ -14,27 +14,9 @@
 
 from . import test_data, utils
 
-<<<<<<< HEAD
 ################################################################################################################
 ####                                           Loader wrappers                                              ####
 ################################################################################################################
-=======
-
-def process_region(region_string, function_handle, **kwargs):
-    """
-    process_region simply exists to convert position arguments into keyword arguments to make executor.map work
-
-    Args:
-        region_string: passed down with regions keyword
-        function_handle: function to call with regions and other kwargs
-        **kwargs: all keyword arguments passed to regions_to_list. These must be sufficient for whichever load_processed function
-            if being referenced by function_handle
-    Returns:
-        function_handle return value
-    """
-    return function_handle(regions=region_string, **kwargs)
->>>>>>> 821a2c2b
-
 
 def regions_to_list(
     function_handle,
@@ -63,11 +45,7 @@
         **kwargs: all necessary keyword arguments to pass down to the loader
 
     Returns:
-<<<<<<< HEAD
-        list([function_handle returns for region in regions])
-=======
         List(function_handle return objects per region)
->>>>>>> 821a2c2b
     """
     regions_dict = utils.regions_dict_from_input(
         regions,
@@ -102,17 +80,6 @@
             **kwargs,
         )
 
-        results = list(
-            tqdm(
-                executor.map(process_partial, region_tuples),
-                total=len(region_tuples),
-                desc=f"Processing regions in parallel across {cores_to_run}",
-                disable=quiet or parallelize_within_regions,
-            )
-<<<<<<< HEAD
-        )
-=======
-
             # Use executor.map without lambda
             results = list(
                 tqdm(
@@ -129,26 +96,22 @@
             )
             for region in tqdm(region_strings, desc="Processing regions")
         ]
->>>>>>> 821a2c2b
 
     return results
 
-
-def process_region(region_tuple, function_handle, **kwargs):
-    """
-    Helper function for regions_to_list. Takes in the region tuple, creates a string, and runs the loader function.
+def process_region(region_string, function_handle, **kwargs):
+    """
+    process_region simply exists to convert position arguments into keyword arguments to make executor.map work
 
     Args:
-        region_tuple: chromosome, start, end, strand
-        function_handle: a function that takes a regions specifier and loads processed data
-        **kwargs: the remaining kwargs necessary to run the function in question
-
+        region_string: passed down with regions keyword
+        function_handle: function to call with regions and other kwargs
+        **kwargs: all keyword arguments passed to regions_to_list. These must be sufficient for whichever load_processed function
+            if being referenced by function_handle
     Returns:
-        Whatever function_handle returns
-    """
-    chromosome, start_coord, end_coord, strand = region_tuple
-    single_region_str = f"{chromosome}:{start_coord}-{end_coord},{strand}"
-    return function_handle(regions=single_region_str, **kwargs)
+        function_handle return value
+    """
+    return function_handle(regions=region_string, **kwargs)
 
 
 ################################################################################################################
