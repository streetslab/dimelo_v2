from pathlib import Path

import numpy as np
from matplotlib.axes import Axes

from . import load_processed, utils


def plot_depth_histogram(
    mod_file_names: list[str | Path],
    regions_list: list[str | Path | list[str | Path]],
    motifs: list[str],
    sample_names: list[str],
    window_size: int | None = None,
    single_strand: bool = False,
<<<<<<< HEAD
    average_within_region: bool = False,
    quiet: bool = False,
    cores: int | None = None,
=======
    one_depth_per_region: bool = False,
    cores=None,
>>>>>>> 821a2c2b
    **kwargs,
) -> Axes:
    """
    Plot depth histograms, overlaying the results on top of each other.

    Each input list is expected to be parallel and the same length. Each index represents one analysis condition across the lists.
    Using the same file for multiple conditions requires adding the same file multiple times, in the appropriate indices.

    This is the most flexible method for depth histogram plotting. For most use cases, consider
    using one of the plot_depth_histogram.by_* methods.

    Args:
        mod_file_names: list of paths to modified base data files
        bed_file_names: list of paths to bed files specifying centered equal-length regions
        mod_names: list of modifications to extract; expected to match mods available in the relevant mod_files
        sample_names: list of names to use for labeling traces in the output; legend entries
        window_size: half-size of the desired window to plot; how far the window stretches on either side of the center point
        single_strand: True means we only grab counts from reads from the same strand as
            the region of interest, False means we always grab both strands within the regions
<<<<<<< HEAD
        average_within_region: if True, each region will only report a single depth value, averaging across all non-zero depths
        quiet: disables progress bars
        cores: CPU cores across which to parallelize processing
=======
        one_depth_per_region: if True, each region will only report a single depth value, averaging across all non-zero depths. If False
            depths will be reported separately for all nonzero count positions in each region for a more granular view of depth distribution.
>>>>>>> 821a2c2b
        kwargs: other keyword parameters passed through to utils.line_plot

    Returns:
        Axes object containing the plot
    """
    if not utils.check_len_equal(mod_file_names, regions_list, motifs, sample_names):
        raise ValueError("Unequal number of inputs")

    depth_vectors = get_depth_counts(
        mod_file_names=mod_file_names,
        regions_list=regions_list,
        motifs=motifs,
        window_size=window_size,
        single_strand=single_strand,
<<<<<<< HEAD
        average_within_region=average_within_region,
        quiet=quiet,
=======
        one_depth_per_region=one_depth_per_region,
>>>>>>> 821a2c2b
        cores=cores,
    )

    axes = make_depth_histogram_plot(
        depth_vectors=depth_vectors,
        sample_names=sample_names,
        one_depth_per_region=one_depth_per_region,
        y_label="regions count" if one_depth_per_region else "positions count",
        **kwargs,
    )
    return axes


def by_modification(
    mod_file_name: str | Path,
    regions: str | Path,
    motifs: list[str],
    **kwargs,
) -> Axes:
    """
    Plot depth histogram, holding modification file and regions constant, varying modification types

    See plot_depth_histogram for details.
    """
    n_mods = len(motifs)
    return plot_depth_histogram(
        mod_file_names=[mod_file_name] * n_mods,
        regions_list=[regions] * n_mods,
        motifs=motifs,
        sample_names=[f"{motif} depth" for motif in motifs],
        **kwargs,
    )


def by_regions(
    mod_file_name: str | Path,
    regions_list: list[str | Path | list[str | Path]],
    motif: str,
    sample_names: list[str] | None = None,
    **kwargs,
) -> Axes:
    """
    Plot depth histogram, holding modification file and modification types constant, varying regions

    Note: Sample names default to the names of the bed files.

    See plot_depth_histogram for details.
    """
    if sample_names is None:
        sample_names = regions_list
    n_beds = len(regions_list)
    return plot_depth_histogram(
        mod_file_names=[mod_file_name] * n_beds,
        regions_list=regions_list,
        motifs=[motif] * n_beds,
        sample_names=[f"{sample_name} depth" for sample_name in sample_names],
        **kwargs,
    )


def by_dataset(
    mod_file_names: list[str | Path],
    regions: str | Path | list[str | Path],
    motif: str,
    sample_names: list[str] | None = None,
    **kwargs,
) -> Axes:
    """
    Plot depth histogram, holding modification types and regions constant, varying modification files

    Note: Sample names default to the names of the modification files.

    See plot_depth_histogram for details.
    """
    if sample_names is None:
        sample_names = mod_file_names
    n_mod_files = len(mod_file_names)
    return plot_depth_histogram(
        mod_file_names=mod_file_names,
        regions_list=[regions] * n_mod_files,
        motifs=[motif] * n_mod_files,
        sample_names=[f"{sample_name} depth" for sample_name in sample_names],
        **kwargs,
    )


def get_depth_counts(
    mod_file_names: list[str | Path],
    regions_list: list[str | Path | list[str | Path]],
    motifs: list[str],
    window_size: int | None,
    single_strand: bool = False,
<<<<<<< HEAD
    average_within_region: bool = False,
    quiet: bool = False,
    cores: int | None = None,
=======
    one_depth_per_region: bool = False,
    cores=1,
>>>>>>> 821a2c2b
) -> list[np.ndarray]:
    """
    Get the depth counts, ready for plotting.

    This helper function can be useful during plot prototyping, when repeatedly building plots from the same data.
    Its outputs can be passed as the first argument to make_depth_histogram_plot().

    Args:
        mod_file_names: list of paths to modified base data files
        bed_file_names: list of paths to bed files specifying centered equal-length regions
        mod_names: list of modifications to extract; expected to match mods available in the relevant mod_files
        window_size: half-size of the desired window to plot; how far the window stretches on either side of the center point
        single_strand: True means we only grab counts from reads from the same strand as
            the region of interest, False means we always grab both strands within the regions
<<<<<<< HEAD
        regions_5to3prime: True means negative strand regions get flipped, False means no flipping
        smooth_window: size of the moving window to use for smoothing. If set to None, no smoothing is performed
        quiet: disables progress bars
        cores: CPU cores across which to parallelize processing
=======
        one_depth_per_region: if True, each region will only report a single depth value, averaging across all non-zero depths. If False
            depths will be reported separately for all nonzero count positions in each region for a more granular view of depth distribution.
>>>>>>> 821a2c2b

    Returns:
        List of depth vectors for histogram
    """
    if not utils.check_len_equal(mod_file_names, regions_list, motifs):
        raise ValueError("Unequal number of inputs")
    # TODO: redefinition error; still need to figure out how to do this elegantly in a way mypy likes
    # dimelo/plot_depth_histogram.py:53: error: Item "str" of "str | Path" has no attribute "suffix"  [union-attr]
    mod_file_names = [Path(fn) for fn in mod_file_names]

    depth_vectors = []
    for mod_file, regions, motif in zip(mod_file_names, regions_list, motifs):
        match mod_file.suffix:
            case ".gz":
                pileup_vectors_list = load_processed.regions_to_list(
                    function_handle=load_processed.pileup_vectors_from_bedmethyl,
                    bedmethyl_file=mod_file,
                    regions=regions,
                    motif=motif,
                    window_size=window_size,
                    single_strand=single_strand,
                    quiet=quiet,
                    cores=cores,
                )
                # places where read depth is zero are assumed to not have the motif present - this may not always be true,
                # but with the available information in a pileup file it's the best we can do
                read_depth_vectors_list = [
                    valid_base_counts[valid_base_counts > 0]
                    for _, valid_base_counts in pileup_vectors_list
                ]
                if one_depth_per_region:
                    # each region's read depth vector gets collapsed to a single mean value
                    read_depths = np.array(
                        [
                            np.mean(read_depth_vector)
                            for read_depth_vector in read_depth_vectors_list
                        ]
                    )
                else:
                    # each region's read depth vector gets added to one extending read depths list without aggregating
                    read_depths = np.concatenate(read_depth_vectors_list)

            case ".fake":
                read_depths = load_processed.vector_from_fake(
                    mod_file=mod_file,
                    bed_file=regions,
                    motif=motif,
                    window_size=window_size,
                )
            case _:
                raise ValueError(f"Unsupported file type for {mod_file}")
        depth_vectors.append(read_depths)
    return depth_vectors


def make_depth_histogram_plot(
    depth_vectors: list[np.ndarray],
    sample_names: list[str],
    y_label: str = "count",
    one_depth_per_region: bool = False,
    **kwargs,
) -> Axes:
    """
    Plot the given depth histogram traces.

    This helper function can be useful during plot prototyping, when repeatedly building plots from the same data.
    The first argument should be the output of get_depth_histograms().

    Args:
        depth_vectors: list of depth histogram counts
        sample_names: list of names to use for labeling traces in the output; legend entries
        one_depth_per_region: if True, each region will only report a single depth value, averaging across all non-zero depths. If False
            depths will be reported separately for all nonzero count positions in each region for a more granular view of depth distribution.
        kwargs: other keyword parameters passed through to utils.line_plot

    Returns:
        Axes object containing the plot
    """
    if not utils.check_len_equal(depth_vectors, sample_names):
        raise ValueError("Unequal number of inputs")
    x_label = (
        "per strand read\ndepth in region"
        if one_depth_per_region
        else "per strand read\ndepth per position"
    )
    axes = utils.hist_plot(
        value_vectors=depth_vectors,
        value_names=sample_names,
        x_label=x_label,
        y_label=y_label,
        integer_values=not one_depth_per_region,
        **kwargs,
    )
    return axes<|MERGE_RESOLUTION|>--- conflicted
+++ resolved
@@ -13,14 +13,9 @@
     sample_names: list[str],
     window_size: int | None = None,
     single_strand: bool = False,
-<<<<<<< HEAD
-    average_within_region: bool = False,
+    one_depth_per_region: bool = False,
     quiet: bool = False,
     cores: int | None = None,
-=======
-    one_depth_per_region: bool = False,
-    cores=None,
->>>>>>> 821a2c2b
     **kwargs,
 ) -> Axes:
     """
@@ -40,14 +35,10 @@
         window_size: half-size of the desired window to plot; how far the window stretches on either side of the center point
         single_strand: True means we only grab counts from reads from the same strand as
             the region of interest, False means we always grab both strands within the regions
-<<<<<<< HEAD
-        average_within_region: if True, each region will only report a single depth value, averaging across all non-zero depths
+        one_depth_per_region: if True, each region will only report a single depth value, averaging across all non-zero depths. If False
+            depths will be reported separately for all nonzero count positions in each region for a more granular view of depth distribution.
         quiet: disables progress bars
         cores: CPU cores across which to parallelize processing
-=======
-        one_depth_per_region: if True, each region will only report a single depth value, averaging across all non-zero depths. If False
-            depths will be reported separately for all nonzero count positions in each region for a more granular view of depth distribution.
->>>>>>> 821a2c2b
         kwargs: other keyword parameters passed through to utils.line_plot
 
     Returns:
@@ -62,12 +53,8 @@
         motifs=motifs,
         window_size=window_size,
         single_strand=single_strand,
-<<<<<<< HEAD
-        average_within_region=average_within_region,
+        one_depth_per_region=one_depth_per_region,
         quiet=quiet,
-=======
-        one_depth_per_region=one_depth_per_region,
->>>>>>> 821a2c2b
         cores=cores,
     )
 
@@ -160,14 +147,9 @@
     motifs: list[str],
     window_size: int | None,
     single_strand: bool = False,
-<<<<<<< HEAD
-    average_within_region: bool = False,
+    one_depth_per_region: bool = False,
     quiet: bool = False,
-    cores: int | None = None,
-=======
-    one_depth_per_region: bool = False,
-    cores=1,
->>>>>>> 821a2c2b
+    cores: int | None = 1,
 ) -> list[np.ndarray]:
     """
     Get the depth counts, ready for plotting.
@@ -182,15 +164,12 @@
         window_size: half-size of the desired window to plot; how far the window stretches on either side of the center point
         single_strand: True means we only grab counts from reads from the same strand as
             the region of interest, False means we always grab both strands within the regions
-<<<<<<< HEAD
+        one_depth_per_region: if True, each region will only report a single depth value, averaging across all non-zero depths. If False
+            depths will be reported separately for all nonzero count positions in each region for a more granular view of depth distribution.
         regions_5to3prime: True means negative strand regions get flipped, False means no flipping
         smooth_window: size of the moving window to use for smoothing. If set to None, no smoothing is performed
         quiet: disables progress bars
         cores: CPU cores across which to parallelize processing
-=======
-        one_depth_per_region: if True, each region will only report a single depth value, averaging across all non-zero depths. If False
-            depths will be reported separately for all nonzero count positions in each region for a more granular view of depth distribution.
->>>>>>> 821a2c2b
 
     Returns:
         List of depth vectors for histogram
