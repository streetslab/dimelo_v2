--- conflicted
+++ resolved
@@ -63,37 +63,6 @@
     )
     os.makedirs(output_file_path.parent, exist_ok=True)
     tabix = pysam.TabixFile(str(bedmethyl_file))
-<<<<<<< HEAD
-    contig_lengths = {}
-    contig_lines = {}
-
-    parsed_motif = utils.ParsedMotif(motif)
-
-    for contig in tqdm(
-        tabix.contigs,
-        desc=f"Step 1: Indexing contigs in {Path(bedmethyl_file).name} to set up bigwig header for {Path(output_file_path).name}",
-    ):
-        # count up the number of rows, for progress tracking, and pull out the last row so as to grab the length of the chromosome
-        # note: the tqdm progress bar slows things down by about 33%, which was deemed better at the time of writing this than
-        # 90 seconds without any status updates
-        rows_count, last_row = list(
-            tail(
-                n=1,
-                iterable=enumerate(
-                    tqdm(
-                        tabix.fetch(contig),
-                        mininterval=1.0,
-                        desc=f"Indexing {contig}.",
-                        leave=False,
-                    )
-                ),
-            )
-        )[0]
-        fields = last_row.split("\t")
-        max_coord = int(fields[2])
-        contig_lengths[contig] = max_coord
-        contig_lines[contig] = rows_count
-=======
     parsed_motif = utils.ParsedMotif(motif)
 
     # Because we need to set up the bigwig header before we start writing data to it, we need to pre-calculate the length of each contig
@@ -147,10 +116,9 @@
                 contig_lengths_tuples.append((contig, contig_length))
                 # if we used a fasta to calculate contig lengths we actually don't know the lines per contig
                 lines_by_contig[contig] = None
->>>>>>> 821a2c2b
 
     with pyBigWig.open(str(output_file_path), "w") as bw:
-        bw.addHeader([(contig, length) for contig, length in contig_lengths.items()])
+        bw.addHeader(contig_lengths_tuples)
         for contig in tqdm(
             tabix.contigs,
             desc=f"Step 2: Writing {bedmethyl_file.name} contents to {output_file_path.name}",
